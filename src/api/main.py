--- conflicted
+++ resolved
@@ -1,182 +1,175 @@
-"""Main FastAPI application."""
-
-import signal
-import sys
-from contextlib import asynccontextmanager
-from fastapi import FastAPI, Request, HTTPException, status
-from fastapi.middleware.cors import CORSMiddleware
-from fastapi.responses import RedirectResponse, JSONResponse
-from sqlalchemy.exc import SQLAlchemyError
-
-import requests
-
-<<<<<<< HEAD
-from src.api.routers import extraction, guest_extraction, keyword_extraction, tags
-=======
-from src.api.routers import extraction, guest_extraction, keyword_extraction, validation
->>>>>>> 87fd2202
-from src.api.exceptions import (
-    database_exception_handler,
-    generic_exception_handler,
-    requests_exception_handler,
-)
-from src.config.settings import settings
-from src.infrastructure.logger import get_logger
-
-logger = get_logger(__name__)
-
-
-# Signal handlers for graceful shutdown on Windows
-def handle_shutdown_signal(signum, frame):
-    """Handle shutdown signals (Ctrl+C) gracefully."""
-    logger.info(f"Received signal {signum}, initiating shutdown...")
-    # Close DSPy connections immediately
-    try:
-        from src.config.dspy_config import shutdown_dspy_configuration
-        shutdown_dspy_configuration()
-    except Exception as e:
-        logger.error(f"Error closing DSPy connections: {e}")
-    sys.exit(0)
-
-
-# Register signal handlers for both SIGINT (Ctrl+C) and SIGTERM
-signal.signal(signal.SIGINT, handle_shutdown_signal)
-signal.signal(signal.SIGTERM, handle_shutdown_signal)
-
-
-@asynccontextmanager
-async def lifespan(app: FastAPI):
-    """Lifespan context manager for startup and shutdown events."""
-    # Startup
-    logger.info("=" * 80)
-    logger.info("Podcast Extraction API Starting")
-    logger.info("=" * 80)
-    logger.info(f"Host: {settings.api_host}:{settings.api_port}")
-    logger.info(f"Timeout: {settings.api_timeout}s (0 = no timeout)")
-    logger.info(f"Database: {settings.database_url}")
-    logger.info(f"Ollama: {settings.ollama_url}")
-    logger.info(f"Ollama Embedding: {settings.ollama_embedding_url}")
-    logger.info(
-        f"Reranker: {settings.reranker_url} (enabled={settings.enable_reranker})"
-    )
-    logger.info(f"Quote Processing: {settings.enable_quote_processing}")
-    logger.info("=" * 80)
-
-    # Validate DSPy configuration (fail-fast if Ollama unreachable)
-    logger.info("Validating DSPy configuration...")
-    try:
-        from src.config.dspy_startup import validate_dspy_configuration
-        validate_dspy_configuration()
-        logger.info("DSPy validation complete - models will initialize lazily on first request")
-    except Exception as e:
-        logger.error(f"DSPy validation failed: {e}", exc_info=True)
-        logger.critical("API cannot start without valid DSPy configuration")
-        raise
-
-    logger.info("API Documentation: http://localhost:8000/docs")
-    logger.info("=" * 80)
-
-    yield
-
-    # Shutdown
-    logger.info("Podcast Extraction API shutting down")
-
-    # Close DSPy connections to prevent hanging on shutdown
-    try:
-        from src.config.dspy_config import shutdown_dspy_configuration
-        shutdown_dspy_configuration()
-    except Exception as e:
-        logger.error(f"Error during DSPy shutdown: {e}", exc_info=True)
-
-    logger.info("Shutdown complete")
-
-
-# Create FastAPI app
-app = FastAPI(
-    lifespan=lifespan,
-    title="Podcast Extraction API",
-    description="""
-    API for extracting claims, guests, and keywords from podcast transcripts.
-
-    ## Features
-    - **Claim Extraction**: Extract claims and supporting quotes from podcast transcripts using DSPy
-    - **Guest Extraction**: Extract podcast guest names and URLs using Gemini
-    - **Keyword Extraction**: Extract keywords and topics from episode data using Gemini
-    - Batch processing across multiple podcasts
-    - Automatic quote finding and validation
-    - Confidence scoring and filtering
-
-    ## Processing
-    - Claims are extracted using DSPy LLM models (Ollama)
-    - Guests and keywords are extracted using Google Gemini
-
-    ## Authentication
-    All endpoints require API key authentication via X-API-Key header.
-    """,
-    version="1.0.0",
-    docs_url="/docs",
-    redoc_url="/redoc",
-)
-
-# Configure CORS (needed for Swagger UI and external API access)
-app.add_middleware(
-    CORSMiddleware,
-    allow_origins=["*"],  # Allow all origins (restrict in production with API key auth)
-    allow_credentials=True,
-    allow_methods=["*"],
-    allow_headers=["*"],
-)
-
-
-# API Key Authentication Middleware
-@app.middleware("http")
-async def verify_api_key(request: Request, call_next):
-    """Verify API key for all endpoints except docs."""
-    # Allow access to documentation without authentication
-    public_paths = ["/", "/docs", "/redoc", "/openapi.json"]
-    if request.url.path in public_paths:
-        return await call_next(request)
-
-    # Check for API key in header
-    api_key = request.headers.get("X-API-Key")
-    if not api_key:
-        return JSONResponse(
-            status_code=status.HTTP_401_UNAUTHORIZED,
-            content={
-                "detail": "Missing API key. Include 'X-API-Key' header in your request."
-            }
-        )
-
-    # Validate API key
-    if api_key != settings.api_key:
-        return JSONResponse(
-            status_code=status.HTTP_401_UNAUTHORIZED,
-            content={
-                "detail": "Invalid API key"
-            }
-        )
-
-    # API key is valid, proceed with request
-    return await call_next(request)
-
-
-# Register routers
-app.include_router(extraction.router, tags=["claims"])
-app.include_router(guest_extraction.router, prefix="/extract", tags=["guests"])
-app.include_router(keyword_extraction.router, prefix="/extract", tags=["keywords"])
-<<<<<<< HEAD
-app.include_router(tags.router, prefix="/extract", tags=["tags"])
-=======
-app.include_router(validation.router, tags=["validation"])
->>>>>>> 87fd2202
-
-# Register exception handlers
-app.add_exception_handler(SQLAlchemyError, database_exception_handler)
-app.add_exception_handler(requests.RequestException, requests_exception_handler)
-app.add_exception_handler(Exception, generic_exception_handler)
-
-
-@app.get("/", include_in_schema=False)
-async def root():
-    """Redirect root to API documentation."""
-    return RedirectResponse(url="/docs")
+"""Main FastAPI application."""
+
+import signal
+import sys
+from contextlib import asynccontextmanager
+from fastapi import FastAPI, Request, HTTPException, status
+from fastapi.middleware.cors import CORSMiddleware
+from fastapi.responses import RedirectResponse, JSONResponse
+from sqlalchemy.exc import SQLAlchemyError
+
+import requests
+
+from src.api.routers import extraction, guest_extraction, keyword_extraction, validation, tags
+from src.api.exceptions import (
+    database_exception_handler,
+    generic_exception_handler,
+    requests_exception_handler,
+)
+from src.config.settings import settings
+from src.infrastructure.logger import get_logger
+
+logger = get_logger(__name__)
+
+
+# Signal handlers for graceful shutdown on Windows
+def handle_shutdown_signal(signum, frame):
+    """Handle shutdown signals (Ctrl+C) gracefully."""
+    logger.info(f"Received signal {signum}, initiating shutdown...")
+    # Close DSPy connections immediately
+    try:
+        from src.config.dspy_config import shutdown_dspy_configuration
+        shutdown_dspy_configuration()
+    except Exception as e:
+        logger.error(f"Error closing DSPy connections: {e}")
+    sys.exit(0)
+
+
+# Register signal handlers for both SIGINT (Ctrl+C) and SIGTERM
+signal.signal(signal.SIGINT, handle_shutdown_signal)
+signal.signal(signal.SIGTERM, handle_shutdown_signal)
+
+
+@asynccontextmanager
+async def lifespan(app: FastAPI):
+    """Lifespan context manager for startup and shutdown events."""
+    # Startup
+    logger.info("=" * 80)
+    logger.info("Podcast Extraction API Starting")
+    logger.info("=" * 80)
+    logger.info(f"Host: {settings.api_host}:{settings.api_port}")
+    logger.info(f"Timeout: {settings.api_timeout}s (0 = no timeout)")
+    logger.info(f"Database: {settings.database_url}")
+    logger.info(f"Ollama: {settings.ollama_url}")
+    logger.info(f"Ollama Embedding: {settings.ollama_embedding_url}")
+    logger.info(
+        f"Reranker: {settings.reranker_url} (enabled={settings.enable_reranker})"
+    )
+    logger.info(f"Quote Processing: {settings.enable_quote_processing}")
+    logger.info("=" * 80)
+
+    # Validate DSPy configuration (fail-fast if Ollama unreachable)
+    logger.info("Validating DSPy configuration...")
+    try:
+        from src.config.dspy_startup import validate_dspy_configuration
+        validate_dspy_configuration()
+        logger.info("DSPy validation complete - models will initialize lazily on first request")
+    except Exception as e:
+        logger.error(f"DSPy validation failed: {e}", exc_info=True)
+        logger.critical("API cannot start without valid DSPy configuration")
+        raise
+
+    logger.info("API Documentation: http://localhost:8000/docs")
+    logger.info("=" * 80)
+
+    yield
+
+    # Shutdown
+    logger.info("Podcast Extraction API shutting down")
+
+    # Close DSPy connections to prevent hanging on shutdown
+    try:
+        from src.config.dspy_config import shutdown_dspy_configuration
+        shutdown_dspy_configuration()
+    except Exception as e:
+        logger.error(f"Error during DSPy shutdown: {e}", exc_info=True)
+
+    logger.info("Shutdown complete")
+
+
+# Create FastAPI app
+app = FastAPI(
+    lifespan=lifespan,
+    title="Podcast Extraction API",
+    description="""
+    API for extracting claims, guests, and keywords from podcast transcripts.
+
+    ## Features
+    - **Claim Extraction**: Extract claims and supporting quotes from podcast transcripts using DSPy
+    - **Guest Extraction**: Extract podcast guest names and URLs using Gemini
+    - **Keyword Extraction**: Extract keywords and topics from episode data using Gemini
+    - Batch processing across multiple podcasts
+    - Automatic quote finding and validation
+    - Confidence scoring and filtering
+
+    ## Processing
+    - Claims are extracted using DSPy LLM models (Ollama)
+    - Guests and keywords are extracted using Google Gemini
+
+    ## Authentication
+    All endpoints require API key authentication via X-API-Key header.
+    """,
+    version="1.0.0",
+    docs_url="/docs",
+    redoc_url="/redoc",
+)
+
+# Configure CORS (needed for Swagger UI and external API access)
+app.add_middleware(
+    CORSMiddleware,
+    allow_origins=["*"],  # Allow all origins (restrict in production with API key auth)
+    allow_credentials=True,
+    allow_methods=["*"],
+    allow_headers=["*"],
+)
+
+
+# API Key Authentication Middleware
+@app.middleware("http")
+async def verify_api_key(request: Request, call_next):
+    """Verify API key for all endpoints except docs."""
+    # Allow access to documentation without authentication
+    public_paths = ["/", "/docs", "/redoc", "/openapi.json"]
+    if request.url.path in public_paths:
+        return await call_next(request)
+
+    # Check for API key in header
+    api_key = request.headers.get("X-API-Key")
+    if not api_key:
+        return JSONResponse(
+            status_code=status.HTTP_401_UNAUTHORIZED,
+            content={
+                "detail": "Missing API key. Include 'X-API-Key' header in your request."
+            }
+        )
+
+    # Validate API key
+    if api_key != settings.api_key:
+        return JSONResponse(
+            status_code=status.HTTP_401_UNAUTHORIZED,
+            content={
+                "detail": "Invalid API key"
+            }
+        )
+
+    # API key is valid, proceed with request
+    return await call_next(request)
+
+
+# Register routers
+app.include_router(extraction.router, tags=["claims"])
+app.include_router(guest_extraction.router, prefix="/extract", tags=["guests"])
+app.include_router(keyword_extraction.router, prefix="/extract", tags=["keywords"])
+app.include_router(validation.router, tags=["validation"])
+app.include_router(tags.router, prefix="/extract", tags=["tags"])
+
+# Register exception handlers
+app.add_exception_handler(SQLAlchemyError, database_exception_handler)
+app.add_exception_handler(requests.RequestException, requests_exception_handler)
+app.add_exception_handler(Exception, generic_exception_handler)
+
+
+@app.get("/", include_in_schema=False)
+async def root():
+    """Redirect root to API documentation."""
+    return RedirectResponse(url="/docs")