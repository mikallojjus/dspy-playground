[project]
name = "dspy-playground"
version = "0.1.0"
description = "DSPy-powered claim and quote extraction pipeline for podcast transcripts"
readme = "README.md"
requires-python = ">=3.12"
dependencies = [
    "dspy>=3.0.3",
    "jupyterlab>=4.4.10",
    "python-dotenv>=1.1.1",
    "psycopg2-binary>=2.9.9",
    "sqlalchemy>=2.0.23",
    "pydantic>=2.5.0",
    "pydantic-settings>=2.1.0",
    "pgvector>=0.2.4",
    "requests>=2.31.0",
    "pytest>=8.0.0",
    "pytest-asyncio>=0.23.0",
    "rich>=13.7.0",
<<<<<<< HEAD
    "fastapi[standard]>=0.121.2",
    "langchain-core>=1.0.4",
    "langchain-google-genai>=3.0.3",
=======
    "fastapi>=0.110.0",
    "uvicorn[standard]>=0.27.0",
>>>>>>> f1db5f16
]<|MERGE_RESOLUTION|>--- conflicted
+++ resolved
@@ -17,12 +17,8 @@
     "pytest>=8.0.0",
     "pytest-asyncio>=0.23.0",
     "rich>=13.7.0",
-<<<<<<< HEAD
     "fastapi[standard]>=0.121.2",
     "langchain-core>=1.0.4",
     "langchain-google-genai>=3.0.3",
-=======
-    "fastapi>=0.110.0",
     "uvicorn[standard]>=0.27.0",
->>>>>>> f1db5f16
 ]